--- conflicted
+++ resolved
@@ -219,35 +219,12 @@
                              line_layout: &mut wp::layout::LineLayout,
                              node: &xml::Node,
                              mut position: Vector2f) -> Vector2f {
-<<<<<<< HEAD
     let hyperlink_ref = wp::append_child(parent, wp::Node::new(wp::NodeData::Hyperlink(Default::default())));
 
     for child in node.children() {
         // Text Run
         if child.tag_name().name() == "r" {
             position = process_text_run_element(context, hyperlink_ref.clone(), line_layout, &child, position);
-=======
-    //for attr in node.attributes() {
-        // println!("│  │  ├─ A: \"{}\" => \"{}\"", attr.name(), attr.value());
-    //}
-
-    let hyperlink_ref = wp::append_child(parent, wp::Node::new(wp::NodeData::Hyperlink(Default::default())));
-
-    for child in node.children() {
-        // println!("│  │  │  ├─ HC: {}", child.tag_name().name());
-
-        // for attr in child.attributes() {
-            // println!("│  │  │  ├─   A: \"{}\" => \"{}\"", attr.name(), attr.value());
-        // }
-
-        match child.tag_name().name() {
-            // Text Run
-            "r" => {
-                position = process_text_run_element(context, hyperlink_ref.clone(), line_layout, &child, position);
-            }
-
-            _ => ()
->>>>>>> 7156afd6
         }
     }
 
